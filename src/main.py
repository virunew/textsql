from abc import ABC, abstractmethod
import os
import aiohttp
import asyncio
from typing import List, Dict, Optional, Tuple, Set, Any
import numpy as np
from dataclasses import dataclass
import torch
import yaml
from pathlib import Path
import re
from sentence_transformers import SentenceTransformer
from transformers import AutoTokenizer, AutoModel
from nltk.tokenize import word_tokenize
from nltk.corpus import wordnet
import sqlparse
from sqlparse.sql import Where, Comparison
import nltk
import logging
from datetime import datetime
from config import config

from interfaces import VectorManager, VectorData, VectorSearchResult, VectorAPIClient, LLMRequest, LLMResponse,VectorDBError,LLMAPIClient, LLMWareAPIClient, LLMWareEmbeddingClient
from api_clients import  PineconeVectorAPIClient, ChromaVectorAPIClient
from llm_clients import OpenAILLMClient
from constants import (
    LLM_TEMPERATURE, LLM_MAX_TOKENS, LLMWARE_EMBEDDING_MODEL, 
    LOG_FORMAT, LOG_DATE_FORMAT, LOG_FILE_PREFIX, LOG_DIR,
    SQL_EXTRACTION_PATTERNS,
    VECTOR_DIMENSION,
    LLMWARE_LLM_MODEL
)

HUGGINGFACE_TOKEN = os.getenv("HUGGINGFACE_TOKEN")

# Configure logging before importing models
logging.basicConfig(level=config.get_logging_level_by_module('models'))

# Now import the model
from llmware.models import GGUFGenerativeModel, HFEmbeddingModel, ModelCatalog

# Download required NLTK data
try:
    nltk.data.find('tokenizers/punkt')
except LookupError:
    nltk.download('punkt')

try:
    nltk.data.find('corpora/wordnet')
except LookupError:
    nltk.download('wordnet')

try:
    nltk.data.find('tokenizers/punkt_tab')
except LookupError:
    nltk.download('punkt_tab')

def setup_logging(log_level=logging.INFO):
    """Configure logging with a custom format"""
    # Create logs directory if it doesn't exist
    log_dir = Path(LOG_DIR)
    log_dir.mkdir(exist_ok=True)
    
    # Create a log file with timestamp
    timestamp = datetime.now().strftime('%Y%m%d_%H%M%S')
    log_file = log_dir / f"{LOG_FILE_PREFIX}_{timestamp}.log"
    
    # Configure logging
    logging.basicConfig(
        level=log_level,
        format=LOG_FORMAT,
        datefmt=LOG_DATE_FORMAT,
        handlers=[
            logging.FileHandler(log_file),
            logging.StreamHandler()
        ]
    )
    
    return logging.getLogger(__name__)

# Create logger instance
logger = logging.getLogger(__name__)

@dataclass
class DomainContext:
    """Represents context for domain-specific interpretation"""
    industry: str
    current_context: Optional[str] = None
    related_terms: Set[str] = None
    abbreviations: Dict[str, str] = None

@dataclass
class QueryIntent:
    """Captures the semantic intent of a query"""
    action_type: str  # e.g., 'SELECT', 'AGGREGATE', 'COMPARE'
    main_entities: List[str]
    conditions: List[dict]
    temporal_context: Optional[str] = None
    aggregation_type: Optional[str] = None

class TextPreprocessor:
    """Preprocesses natural language queries for better analysis"""
    
    def __init__(self, config: dict):
        self.config = config
        self.standardization_rules = config.get('standardization_rules', {})
    
    def preprocess_query(self, query: str, context: DomainContext) -> str:
        """
        Preprocess the query text with standardization and context-aware fixes
        
        Args:
            query: Original query text
            context: Domain context for context-aware preprocessing
            
        Returns:
            Preprocessed query text
        """
        processed = query.strip()
        
        # Apply standardization rules
        processed = self._apply_standardization(processed)
        
        # Expand abbreviations based on context
        if context.abbreviations:
            processed = self._expand_abbreviations(processed, context.abbreviations)
        
        # Handle industry-specific preprocessing
        if context.industry == "banking":
            processed = self._preprocess_banking_query(processed)
        
        return processed
    
    def _apply_standardization(self, text: str) -> str:
        """Apply standard text cleaning rules"""
        result = text
        
        for pattern, replacement in self.standardization_rules.items():
            result = re.sub(pattern, replacement, result, flags=re.IGNORECASE)
        
        # Common standardizations
        result = re.sub(r'\s+', ' ', result)  # Normalize whitespace
        result = result.replace(' ? ', '?').replace(' !', '!')  # Fix punctuation
        result = result.strip()
        
        return result
    
    def _expand_abbreviations(self, text: str, abbreviations: Dict[str, str]) -> str:
        """Expand abbreviations based on context"""
        result = text
        
        # Sort abbreviations by length (longest first) to handle nested abbreviations
        sorted_abbrevs = sorted(
            abbreviations.items(),
            key=lambda x: len(x[0]),
            reverse=True
        )
        
        for abbr, full_form in sorted_abbrevs:
            # Use word boundaries to avoid partial matches
            pattern = rf'\b{re.escape(abbr)}\b'
            result = re.sub(pattern, full_form, result, flags=re.IGNORECASE)
        
        return result
    
    def _preprocess_banking_query(self, text: str) -> str:
        """Apply banking-specific preprocessing rules"""
        # Example: Standardize common banking terms
        replacements = {
            r'\b(?:cc|credit card)\b': 'credit_card',
            r'\bssn\b': 'social_security_number',
            r'\bdob\b': 'date_of_birth',
            r'\bytd\b': 'year_to_date',
            r'\bmtd\b': 'month_to_date'
        }
        
        result = text
        for pattern, replacement in replacements.items():
            result = re.sub(pattern, replacement, result, flags=re.IGNORECASE)
        
        return result

class SemanticAnalyzer:
    """Analyzes semantic meaning of queries"""
    
    def __init__(self, config: dict):
        self.config = config
        hf_tokenizer = AutoTokenizer.from_pretrained(LLMWARE_EMBEDDING_MODEL)
        hf_model = AutoModel.from_pretrained(LLMWARE_EMBEDDING_MODEL)
        self.embedding_model = HFEmbeddingModel(
<<<<<<< HEAD
            model=hf_model,
            tokenizer=hf_tokenizer,
=======
            model=hf_model, 
            tokenizer=hf_tokenizer, 
>>>>>>> 503b29d6
            model_name=LLMWARE_EMBEDDING_MODEL
        )
        self.term_patterns = self._compile_term_patterns()
        
    def _compile_term_patterns(self) -> Dict[str, re.Pattern]:
        """Compile regex patterns for domain terms"""
        patterns = {}
        domain_terms = self.config.get('domain_terms', [])
        
        for term_info in domain_terms:  # Changed from dict to list iteration
            term = term_info['term']
            synonyms = term_info.get('synonyms', [])
            
            # Create pattern that matches the term or any of its synonyms
            term_variants = [term] + synonyms
            # Escape special characters and join with OR
            pattern_str = '|'.join(map(re.escape, term_variants))
            patterns[term] = re.compile(pattern_str, re.IGNORECASE)
            
        return patterns
        
    def analyze_query(self, query: str, context: DomainContext) -> QueryIntent:
        """
        Analyze query to determine intent and entities
        
        Args:
            query: Preprocessed query text
            context: Domain context for interpretation
            
        Returns:
            QueryIntent object with analysis results
        """
        embedding = self.embedding_model.embedding(query)
        if len(embedding.shape) == 2:
            embedding = embedding[0]  # Take the first vector if it's a batch
        embedding = embedding.flatten().tolist()  # Convert to list of floats
<<<<<<< HEAD

        tokens = word_tokenize(query.lower())

        # Identify action type and aggregation
        action_type = self._determine_action_type(tokens)
        aggregation_type = self._determine_aggregation(tokens)

        # Extract main entities (using compiled patterns)
=======
        
        tokens = word_tokenize(query.lower())
        action_type = self._determine_action_type(tokens)
        aggregation_type = self._determine_aggregation(tokens)
>>>>>>> 503b29d6
        main_entities = []
        for term, pattern in self.term_patterns.items():
            if pattern.search(query):
                main_entities.append(term)
<<<<<<< HEAD

        conditions = self._extract_conditions(query, context)

        # Determine temporal context if any
=======
        
        conditions = self._extract_conditions(query, context)
>>>>>>> 503b29d6
        temporal_context = self._extract_temporal_context(tokens)
        
        return QueryIntent(
            action_type=action_type,
            main_entities=main_entities,
            conditions=conditions,
            temporal_context=temporal_context,
            aggregation_type=aggregation_type
        )
    
    def _determine_action_type(self, tokens: List[str]) -> str:
        """Determine the type of action requested"""
        if any(word in tokens for word in ['average', 'avg', 'mean']):
            return 'AGGREGATE'
        if any(word in tokens for word in ['compare', 'difference', 'versus']):
            return 'COMPARE'
        return 'SELECT'
    
    def _determine_aggregation(self, tokens: List[str]) -> Optional[str]:
        """Determine aggregation type if present"""
        agg_keywords = {
            'average': 'AVG',
            'avg': 'AVG',
            'sum': 'SUM',
            'total': 'SUM',
            'count': 'COUNT',
            'number': 'COUNT',
            'maximum': 'MAX',
            'max': 'MAX',
            'minimum': 'MIN',
            'min': 'MIN'
        }
        
        for token in tokens:
            if token.lower() in agg_keywords:
                return agg_keywords[token.lower()]
        return None
    
    def _extract_conditions(self, query: str, context: DomainContext) -> List[dict]:
        """Extract conditions from query"""
        conditions = []
        domain_terms = self.config.get('domain_terms', [])
        
        # Look for conditions based on domain terms
        for term_info in domain_terms:  # Changed from dict to list iteration
            term = term_info['term']
            if term_info.get('value') and term_info['value'].lower() in query.lower():
                conditions.append({
                    'field': term_info['column'],
                    'table': term_info['table'],
                    'operator': '=',
                    'value': term_info['value']
                })
        
        return conditions
    
    def _extract_temporal_context(self, tokens: List[str]) -> Optional[str]:
        """Extract temporal context if present"""
        temporal_indicators = {
            'today': 'CURRENT_DATE',
            'tomorrow': 'CURRENT_DATE + 1',
            'next week': 'CURRENT_DATE + 7',
            'next month': 'CURRENT_DATE + 30',
            'next quarter': 'CURRENT_DATE + 90',
            'next year': 'CURRENT_DATE + 365',
            'today': 'CURRENT_DATE',
            'yesterday': 'CURRENT_DATE - 1',
            'this month': 'CURRENT_MONTH',
            'last month': 'PREVIOUS_MONTH',
            'this year': 'CURRENT_YEAR',
            'last year': 'PREVIOUS_YEAR',
            'next week': 'CURRENT_DATE + 7',
            'next month': 'CURRENT_DATE + 30',
            'next quarter': 'CURRENT_DATE + 90',
            'next year': 'CURRENT_DATE + 365',
            'yesterday': 'CURRENT_DATE - 1',
            'this month': 'CURRENT_MONTH',
            'last month': 'PREVIOUS_MONTH',
            'this year': 'CURRENT_YEAR',
            'last year': 'PREVIOUS_YEAR'
        }
        
        query_text = ' '.join(tokens)
        for indicator, sql_value in temporal_indicators.items():
            if indicator in query_text:
                return sql_value
        return None

class SQLValidator:
    """Validates generated SQL against schema and business rules"""
    
    def __init__(self, config: dict):
        logger.info("Initializing SQLValidator")
        self.schema = config['schema']
        self.business_rules = config['business_rules']
    
    def validate_sql(self, sql: str) -> Tuple[bool, List[str]]:
        logger.info(f"Validating SQL: {sql}")
        issues = []
        
        try:
            # Parse SQL
            parsed = sqlparse.parse(sql)
            if not parsed:
                logger.error("Failed to parse SQL query")
                return False, ["Failed to parse SQL query"]
            
            parsed = parsed[0]
            logger.debug("SQL parsed successfully")
            
            # Validate components
            logger.debug("Validating SQL components...")
            
            if not str(parsed).upper().strip().startswith('SELECT'):
                logger.warning("Query doesn't start with SELECT")
                issues.append("Query must start with SELECT")
                return False, issues
            
            # Validate tables
            logger.debug("Validating tables...")
            table_issues = self._validate_tables(parsed)
            if table_issues:
                logger.warning(f"Table validation issues: {table_issues}")
                issues.extend(table_issues)
                return False, issues
            
            # Validate other components
            logger.debug("Validating columns...")
            issues.extend(self._validate_columns(parsed))
            
            logger.debug("Validating joins...")
            issues.extend(self._validate_joins(parsed))
            
            logger.debug("Validating business rules...")
            issues.extend(self._validate_business_rules(parsed))
            
            is_valid = len(issues) == 0
            logger.info(f"Validation {'successful' if is_valid else 'failed'}: {issues}")
            return is_valid, issues
            
        except Exception as e:
            logger.error("SQL validation error", exc_info=True)
            return False, [f"SQL validation error: {str(e)}"]
    
    def _validate_tables(self, parsed) -> List[str]:
        """Validate table names and usage"""
        issues = []
        try:
            # Extract tables
            tables = self._extract_tables(parsed)
            
            # Check if any tables were found
            if not tables:
                issues.append("No valid tables found in query")
                return issues
            
            # Validate each table
            for table in tables:
                if not isinstance(table, str):
                    issues.append(f"Invalid table name type: {type(table)}")
                    continue
                    
                if table not in self.schema['tables']:
                    issues.append(f"Invalid table name: {table}")
                    continue
                    
                # Additional table-specific validations can be added here
            
            # Check for required joins if multiple tables
            if len(tables) > 1:
                join_issues = self._validate_required_joins(tables, parsed)
                issues.extend(join_issues)
            
            return issues
            
        except Exception as e:
            issues.append(f"Error validating tables: {str(e)}")
            return issues
    
    def _validate_required_joins(self, tables: List[str], parsed) -> List[str]:
        """Validate that required joins are present for multiple tables"""
        issues = []
        
        # Extract actual joins from query
        joins = self._extract_joins(parsed)
        join_tables = {join['table'] for join in joins if join.get('table')}
        
        # Check if all tables except the first one are joined
        main_table = tables[0]
        tables_to_join = set(tables[1:])
        
        # Find missing joins
        missing_joins = tables_to_join - join_tables
        if missing_joins:
            for table in missing_joins:
                issues.append(f"Missing JOIN condition for table: {table}")
        
        return issues
    
    def _validate_business_rules(self, parsed) -> List[str]:
        """Validate compliance with business rules"""
        issues = []
        
        # Extract WHERE clause
        where_clause = next((token for token in parsed.tokens if isinstance(token, Where)), None)
        
        if where_clause:
            # Check each business rule
            for rule in self.business_rules:
                if not self._check_rule_compliance(where_clause, rule):
                    issues.append(f"Business rule violation: {rule['name']}")
        
        return issues
    
    def _extract_tables(self, parsed) -> List[str]:
        """Extract table names from parsed SQL"""
        tables = []
        
        def extract_from_token(token):
            # Skip None tokens
            if token is None:
                return
                
            # Handle identifiers and table names
            if token.ttype is None and hasattr(token, 'get_name'):
                name = token.get_name()
                # Check if name exists and is a valid table
                if name and isinstance(name, str) and name in self.schema['tables']:
                    tables.append(name)
            
            # Handle FROM and JOIN clauses specifically
            if str(token).upper().strip() in ('FROM', 'JOIN', 'INNER JOIN', 'LEFT JOIN', 'RIGHT JOIN'):
                next_token = token.next_token
                if next_token and hasattr(next_token, 'get_name'):
                    name = next_token.get_name()
                    if name and isinstance(name, str) and name in self.schema['tables']:
                        tables.append(name)
            
            # Recursively process tokens
            if hasattr(token, 'tokens'):
                for sub_token in token.tokens:
                    extract_from_token(sub_token)
        
        try:
            # Process all tokens recursively
            for token in parsed.tokens:
                extract_from_token(token)
        except Exception as e:
            print(f"Warning: Error extracting tables: {e}")
        
        return list(set(tables))  # Remove duplicates
    
    def _validate_columns(self, parsed) -> List[str]:
        """Validate column names against schema"""
        issues = []
        columns = self._extract_columns(parsed)
        
        for column in columns:
            if not self._is_valid_column(column):
                issues.append(f"Invalid column name: {column}")
        
        return issues
    
    def _extract_columns(self, parsed) -> List[str]:
        """Extract column names from parsed SQL"""
        columns = []
        
        def extract_from_token(token):
            if token.ttype is None and hasattr(token, 'get_name'):
                columns.append(token.get_name())
            elif hasattr(token, 'tokens'):
                for sub_token in token.tokens:
                    extract_from_token(sub_token)
        
        # Process all tokens recursively
        for token in parsed.tokens:
            extract_from_token(token)
        
        return columns
    
    def _validate_joins(self, parsed) -> List[str]:
        """Validate join conditions"""
        issues = []
        joins = self._extract_joins(parsed)
        
        for join in joins:
            if not self._is_valid_join(join):
                issues.append(f"Invalid join condition: {join}")
        
        return issues
    
    def _extract_joins(self, parsed) -> List[dict]:
        """Extract join conditions from parsed SQL"""
        joins = []
        
        def extract_from_token(token):
            if str(token).upper().strip().startswith('JOIN'):
                join_info = {
                    'type': 'JOIN',
                    'table': None,
                    'condition': None
                }
                
                # Extract table name and condition
                for idx, sub_token in enumerate(token.tokens):
                    if sub_token.ttype is None and hasattr(sub_token, 'get_name'):
                        join_info['table'] = sub_token.get_name()
                    elif str(sub_token).upper().strip() == 'ON':
                        # Get the condition after ON
                        if idx + 1 < len(token.tokens):
                            join_info['condition'] = str(token.tokens[idx + 1])
                
                joins.append(join_info)
            elif hasattr(token, 'tokens'):
                for sub_token in token.tokens:
                    extract_from_token(sub_token)
        
        # Process all tokens recursively
        for token in parsed.tokens:
            extract_from_token(token)
        
        return joins
    
    def _is_valid_column(self, column: str) -> bool:
        """Check if column exists in schema"""
        for table_info in self.schema['tables'].values():
            columns = table_info.get('columns', {})
            if isinstance(columns, dict):
                if column in columns:
                    return True
            elif isinstance(columns, list):
                if column in columns:
                    return True
        return False
    
    def _is_valid_join(self, join: dict) -> bool:
        """Validate join condition against schema relationships"""
        if not join['table'] or not join['condition']:
            return False
            
        # Check if table exists
        if join['table'] not in self.schema['tables']:
            return False
            
        # Check if join condition matches defined relationships
        table_info = self.schema['tables'][join['table']]
        relationships = table_info.get('relationships', [])
        
        for rel in relationships:
            if any(cond.lower() in join['condition'].lower() 
                  for cond in rel.get('join_conditions', [])):
                return True
                
        return False
    
    def _check_rule_compliance(self, where_clause, rule: dict) -> bool:
        """Check if WHERE clause complies with a business rule"""
        rule_condition = rule['condition']
        where_text = str(where_clause)
        
        # Basic check - ensure required conditions are present
        if rule.get('required', False) and rule_condition.lower() not in where_text.lower():
            return False
            
        # Check for incompatible conditions
        if rule.get('incompatible_with'):
            incompatible = rule['incompatible_with']
            if (rule_condition.lower() in where_text.lower() and
                any(inc.lower() in where_text.lower() for inc in incompatible)):
                return False
        
        return True

class QueryTranslator:
    """Enhanced query translator with full pipeline implementation"""
    
    def __init__(
        self,
        config_path: Path,
        vector_api_client: VectorAPIClient,
        llm_api_client: LLMAPIClient
    ):
        logger.info("Initializing QueryTranslator")
        try:
            self.config = self._load_config(config_path)
            logger.info(f"Loaded configuration from {config_path}")
            
            self.preprocessor = TextPreprocessor(self.config)
            self.semantic_analyzer = SemanticAnalyzer(self.config)
            self.vector_manager = VectorManager(vector_api_client)
            self.llm_client = llm_api_client
            self.sql_validator = SQLValidator(self.config)
            
            # Initialize domain context
            self.domain_context = DomainContext(
                industry="banking",
                abbreviations=self.config.get('abbreviations', {}),
                related_terms=set(self.config.get('related_terms', []))
            )
            logger.info("QueryTranslator initialization completed")
            
        except Exception as e:
            logger.error(f"Failed to initialize QueryTranslator: {str(e)}", exc_info=True)
            raise
    
    def _load_config(self, config_path: Path) -> dict:
        """
        Load configuration from YAML file.
        
        Args:
            config_path: Path to the configuration directory
            
        Returns:
            dict: Loaded configuration
            
        Raises:
            FileNotFoundError: If config file doesn't exist
            yaml.YAMLError: If config file is invalid
        """
        try:
            config_file = config_path
            if not config_file.exists():
                raise FileNotFoundError(f"Configuration file not found: {config_file}")
                
            with open(config_file, 'r') as f:
                config = yaml.safe_load(f)
                
            # Add default configurations if not present
            config.setdefault('abbreviations', {})
            config.setdefault('related_terms', [])
            config.setdefault('standardization_rules', {})
            
            return config
            
        except yaml.YAMLError as e:
            raise ValueError(f"Invalid YAML configuration: {str(e)}")
        except Exception as e:
            raise ValueError(f"Error loading configuration: {str(e)}")
    
    async def translate_to_sql(self, natural_query: str) -> Tuple[str, dict]:
        logger.info(f"Starting translation for query: {natural_query}")
        try:
            # Preprocess query
            logger.debug("Preprocessing query...")
            processed_query = self.preprocessor.preprocess_query(
                natural_query, 
                self.domain_context
            )
            logger.info(f"Preprocessed query: {processed_query}")
            
            # Perform semantic analysis
            logger.debug("Performing semantic analysis...")
            query_intent = self.semantic_analyzer.analyze_query(
                processed_query,
                self.domain_context
            )
            logger.info(f"Query intent: {query_intent}")
            
            # Find similar terms
            logger.debug("Finding similar terms...")
            query_embedding = self.semantic_analyzer.embedding_model.embedding(processed_query)
            if len(query_embedding.shape) == 2:
                query_embedding = query_embedding[0]  # Take the first vector if it's a batch
            query_embedding = query_embedding.flatten().tolist()  # Convert to list of floats
            similar_terms = await self.vector_manager.find_similar_terms(query_embedding)
            
            if similar_terms:
                term_scores = [
                    {
                        'term': t.metadata.get('term', 'unknown'),
                        'score': t.score,
                        'table': t.metadata.get('table'),
                        'column': t.metadata.get('column')
                    }
                    for t in similar_terms
                ]
                logger.info(f"Found similar terms: {term_scores}")
            else:
                logger.warning("No similar terms found above threshold")
            
            # Generate SQL
            logger.debug("Preparing LLM prompt...")
            prompt = self._prepare_llm_prompt(processed_query, query_intent, similar_terms)
            logger.debug(f"LLM prompt: {prompt}")
            logger.debug("Generating SQL using LLM...")
            llm_request = LLMRequest(
                prompt=prompt,
                temperature=LLM_TEMPERATURE,
                max_tokens=LLM_MAX_TOKENS,
                additional_context={
                    "query_intent": query_intent.__dict__,
                    "similar_terms": [t.metadata for t in similar_terms] if similar_terms else [],
                    "schema": self.config['schema']
                }
            )
            
            if isinstance(self.llm_client, LLMWareAPIClient) and isinstance(self.llm_client.model, GGUFGenerativeModel):
                # For GGUF models, use inference directly
                response_text = self.llm_client.model.inference(
                    prompt=llm_request.prompt,
                    add_context=llm_request.additional_context.get("context"),
                    inference_dict={
                        "temperature": llm_request.temperature,
                    }
                )

                # Handle dictionary response from GGUF model
                if isinstance(response_text, dict):
                    response_text = response_text.get("llm_response", "")

                llm_response = LLMResponse(
                    text=response_text,
                    metadata={
                        "model": self.llm_client.model.model_name,
                        "raw_response": response_text,
                        "finish_reason": "completed",
                        "created": datetime.now().isoformat()
                    },
                    usage={
                        "prompt_tokens": self.llm_client.model.usage.get("input", 0),
                        "completion_tokens": self.llm_client.model.usage.get("output", 0),
                        "total_tokens": self.llm_client.model.usage.get("total", 0)
                    }
                )
            else:
                # For other LLM clients, use generate_completion
                llm_response = await self.llm_client.generate_completion(llm_request)
            
            logger.debug("Received LLM response")
            
            # Extract and validate SQL
            logger.debug("Extracting SQL from response...")
            try:
                sql = self._extract_sql_from_response(llm_response.text)
                logger.info(f"Generated SQL: {sql}")
            except Exception as e:
                logger.error("Failed to extract SQL from LLM response", exc_info=True)
                raise QueryTranslationError(f"Failed to extract valid SQL from LLM response: {str(e)}")
            
            logger.debug("Validating SQL...")
            issues = []
            # try:
            #     is_valid, issues = self.sql_validator.validate_sql(sql)
            #     if issues:
            #         logger.warning(f"Validation issues found: {issues}")
                
            #     if not is_valid:
            #         logger.error(f"SQL validation failed: {issues}")
            #         raise QueryTranslationError(
            #             f"Generated SQL failed validation: {'; '.join(issues)}"
            #         )
            # except Exception as e:
            #     logger.error("SQL validation error", exc_info=True)
            #     raise QueryTranslationError(f"SQL validation error: {str(e)}")
            
            logger.info("Translation completed successfully")
            return sql, {
                "intent": query_intent.__dict__,
                "similar_terms": [t.metadata for t in similar_terms] if similar_terms else [],
                "validation_issues": issues
            }
            
        except QueryTranslationError as e:
            logger.error(f"Translation error: {str(e)}", exc_info=True)
            raise
        except Exception as e:
            logger.error(f"Unexpected error in translation pipeline: {str(e)}", exc_info=True)
            raise QueryTranslationError(f"Error in query translation pipeline: {str(e)}")
    
    def _extract_sql_from_response(self, response_text: str) -> str:
        """Extract SQL query from LLM response"""
        if not response_text:
            raise QueryTranslationError("Empty response from LLM")
        
        # Handle if response_text is a dictionary
        if isinstance(response_text, dict):
            response_text = response_text.get("llm_response", "")
        
        # Log the raw response for debugging
        logger.debug(f"Extracting SQL from response:\n{response_text}")
        
        # Try different patterns to extract SQL
        for pattern in SQL_EXTRACTION_PATTERNS:
            matches = re.finditer(pattern, response_text, re.IGNORECASE | re.MULTILINE | re.DOTALL)
            for match in matches:
                sql = match.group(1) if len(match.groups()) > 0 else match.group(0)
                sql = sql.strip()
                if sql:
                    # Validate the extracted SQL
                    try:
                        parsed = sqlparse.parse(sql)
                        if parsed and len(parsed) > 0:
                            logger.debug(f"Successfully extracted SQL: {sql}")
                            return sql
                    except Exception as e:
                        logger.warning(f"Failed to parse extracted SQL: {e}")
                        continue
        
        # If no SQL found in patterns, check if the entire response is a valid SQL query
        try:
            parsed = sqlparse.parse(response_text)
            if parsed and len(parsed) > 0 and parsed[0].get_type() == 'SELECT':
                logger.debug("Using full response as SQL query")
                return response_text.strip()
        except Exception as e:
            logger.warning(f"Failed to parse full response as SQL: {e}")
        
        raise QueryTranslationError("No valid SQL query found in LLM response")
    
    def _prepare_llm_prompt(
        self,
        query: str,
        intent: QueryIntent,
        similar_terms: List[VectorSearchResult]
    ) -> str:
        """
        Prepare the prompt for the LLM with context and examples.
        
        Args:
            query: Original natural language query
            intent: Analyzed query intent
            similar_terms: Similar terms from vector search
            
        Returns:
            Formatted prompt string
        """
        schema_context = self._build_schema_context(similar_terms)
        
        prompt = f"""
        You are a SQL expert. Convert the following natural language query to SQL.
        
        Database Schema:
        {schema_context}
        
        Query Intent:
        - Action Type: {intent.action_type}
        - Main Entities: {', '.join(intent.main_entities)}
        - Conditions: {intent.conditions}
        - Temporal Context: {intent.temporal_context or 'None'}
        - Aggregation Type: {intent.aggregation_type or 'None'}
        
        Similar Terms Found:
        {self._format_similar_terms(similar_terms)}
        
        Natural Language Query:
        {query}
        
        Generate a valid SQL query that:
        1. Uses the correct table and column names from the schema
        2. Implements the identified aggregations and conditions
        3. Follows standard SQL best practices
        4. Includes appropriate JOIN conditions if multiple tables are needed
        5. Use the least number of joins and conditions to achieve the desired result
        
        SQL Query:
        """
        
        return prompt.strip()
    
    def _build_schema_context(self, similar_terms: List[VectorSearchResult]) -> str:
        """
        Build a string representation of the relevant schema context.
        
        Args:
            similar_terms: Similar terms from vector search to help identify relevant tables
            
        Returns:
            Formatted schema context string
        """
        schema = self.config['schema']
        context_parts = []
        
        # Add table definitions
        for table_name, table_info in schema['tables'].items():
            columns = table_info.get('columns', {})
            relationships = table_info.get('relationships', [])
            
            # Format column definitions
            if isinstance(columns, dict):
                column_defs = [
                    f"  - {col_name} ({info.get('type', 'unknown')}):"
                    f" {info.get('description', '')}"
                    for col_name, info in columns.items()
                ]
            else:  # List format
                column_defs = [f"  - {col}" for col in columns]
            
            # Format relationships
            relation_defs = []
            for rel in relationships:
                rel_str = f"  - Related to {rel['table']}"
                if 'join_conditions' in rel:
                    rel_str += f" ON {' AND '.join(rel['join_conditions'])}"
                relation_defs.append(rel_str)
            
            # Combine into table definition
            table_def = [
                f"Table: {table_name}",
                "Columns:",
                *column_defs
            ]
            
            if relation_defs:
                table_def.extend([
                    "Relationships:",
                    *relation_defs
                ])
            
            context_parts.append("\n".join(table_def))
        
        return "\n\n".join(context_parts)
    
    def _format_similar_terms(self, similar_terms: List[VectorSearchResult]) -> str:
        """Format similar terms for the prompt"""
        formatted_terms = []
        for term in similar_terms:
            metadata = term.metadata
            synonyms = metadata.get('synonyms', '')
            if isinstance(synonyms, str):
                synonyms = synonyms.split(',')
            
            term_info = (
                f"- {metadata.get('term', '')}: {metadata.get('description', '')} "
                f"(Table: {metadata.get('table', '')}) "
                f"(Column: {metadata.get('column', '')}) "
                f"(Also known as: {', '.join(s.strip() for s in synonyms if s.strip())})"
            )
            formatted_terms.append(term_info)
        
        return "\n".join(formatted_terms)

class QueryTranslationError(Exception):
    """Custom exception for query translation errors"""
    def __init__(self, message: str, original_error: Optional[Exception] = None):
        super().__init__(message)
        self.original_error = original_error

# Example usage
async def initialize_vector_db(vector_api_client: VectorAPIClient, config: dict):
    """Initialize vector database with domain terms from config"""
    logger.info("Initializing vector database with domain terms...")
    
    try:
        # Check if vectors already exist by doing a simple search
        try:
            test_query = np.zeros(VECTOR_DIMENSION)
            logger.debug(f"Testing vector database with zero vector of dimension {VECTOR_DIMENSION}")
            existing_vectors = await vector_api_client.search_vectors(
                query_vector=test_query,
                top_k=1  # Just check for any existing vectors
            )
            
            if existing_vectors:
                logger.info("Vector database already initialized")
                return
                
        except Exception as e:
            logger.error(f"Error checking vector database: {str(e)}", exc_info=True)
            raise VectorDBError(f"Failed to check vector database: {str(e)}")
            
        # Continue with initialization if no vectors exist
        domain_terms = config.get('domain_terms', [])
        if not domain_terms:
            logger.warning("No domain terms found in config")
            return
        
        # Create vector data for each term
        vector_data = []
        hf_tokenizer = AutoTokenizer.from_pretrained(LLMWARE_EMBEDDING_MODEL)
        hf_model = AutoModel.from_pretrained(LLMWARE_EMBEDDING_MODEL)
        model = HFEmbeddingModel(model=hf_model, tokenizer=hf_tokenizer, model_name=LLMWARE_EMBEDDING_MODEL)
        
        for term in domain_terms:
            description = term['description']
            if 'synonyms' in term:
                description += f" (Also known as: {', '.join(term['synonyms'])})"
            
            text_to_embed = f"{term['term']} - {description}"
            
            # Get embedding and properly format it
            embedding = model.embedding(text_to_embed)
            
            # Convert the embedding to the correct format
            # If embedding is a 2D array with shape (1, dimension)
            if len(embedding.shape) == 2:
                embedding = embedding[0]  # Take the first (and only) vector
            
            # Convert to list of floats
            embedding_list = embedding.flatten().tolist()
            
            # Create metadata
            metadata = {
                'term': term['term'],
                'description': term['description'],
                'synonyms': term.get('synonyms', [])
            }
            
            if term.get('table'):
                metadata['table'] = term['table']
            if term.get('column'):
                metadata['column'] = term['column']
            if term.get('value'):
                metadata['value'] = term['value']
            
            # Create vector data with properly formatted embedding
            vector_data.append(VectorData(
                id=f"term_{term['term'].replace(' ', '_')}",
                vector=embedding_list,  # Use the properly formatted embedding
                metadata=metadata
            ))
            
            logger.debug(f"Created vector data for term: {term['term']} with embedding dimension {len(embedding_list)}")
        
        # Store vectors in database
        logger.info(f"Attempting to store {len(vector_data)} vectors in database")
        success = await vector_api_client.store_vectors(vector_data)
        
        if success:
            logger.info(f"Successfully stored {len(vector_data)} terms in vector database")
        else:
            logger.error("Failed to store terms in vector database")
            
    except Exception as e:
        logger.error(f"Error initializing vector database: {str(e)}", exc_info=True)
        raise

async def main():
    # Setup logging
    logger = setup_logging(logging.DEBUG)
    logger.info("Starting Text-to-SQL application")
    
    try:
        from dotenv import load_dotenv
        
        # Load environment variables
        load_dotenv()
        logger.info("Loaded environment variables")
        
        # Get configuration
        BASE_PROJECT_PATH = os.getenv("BASE_PROJECT_PATH")
        OPEN_AI_API_KEY = os.getenv("OPEN_AI_API_KEY")
        
        # Load config file
        config_path = Path(BASE_PROJECT_PATH) / "src/config/schema.yaml"
        with open(config_path) as f:
            config = yaml.safe_load(f)
        
        logger.info("Initializing API clients...")
        
        # Initialize ChromaDB vector store
        vector_api_client = ChromaVectorAPIClient(
            collection_name="banking_terms"
        )
        
        # Initialize llmware LLM client
        llm_api_client = LLMWareAPIClient(
            model_name=LLMWARE_LLM_MODEL
        )
        
        # Initialize vector database with domain terms
        await initialize_vector_db(vector_api_client, config)
        
        logger.info("Initializing QueryTranslator...")
        translator = QueryTranslator(
            config_path=config_path,
            vector_api_client=vector_api_client,
            llm_api_client=llm_api_client
        )
        
        # List of queries to process
        queries = [
            "Show payments greater than or equal to $5000",
            "List customers with at least 3 late payments",
            "Show customers who don't have late payments",
            "Find customers except those with high risk",
            "List customers with a payment history of less than 1 year",
            "Show payments that are overdue by more than 2 months?",
<<<<<<< HEAD

=======
       
>>>>>>> 503b29d6
            '''Can you please show me a detailed analysis of all customers who have a credit score 
            above 700 and have made at least 3 payments on time but also had exactly one late 
            payment in the past year, and sort them by their risk rating in descending order 
            while also calculating their average payment amount?'''
        ]
<<<<<<< HEAD

=======
        
>>>>>>> 503b29d6
        for query in queries:
            logger.info(f"Processing query: {query}")
            sql, analysis = await translator.translate_to_sql(query)
            logger.info(f"Generated SQL: {sql}")
            logger.debug(f"Analysis: {analysis}")
<<<<<<< HEAD

=======
            
>>>>>>> 503b29d6
            print(f"Generated SQL for query '{query}': {sql}")
            print(f"Analysis: {analysis}")
            print("\n\n\n\n\n")
        
    except Exception as e:
        logger.error("Application error", exc_info=True)
        raise

if __name__ == "__main__":
    asyncio.run(main())<|MERGE_RESOLUTION|>--- conflicted
+++ resolved
@@ -6,10 +6,12 @@
 import numpy as np
 from dataclasses import dataclass
 import torch
+import torch
 import yaml
 from pathlib import Path
 import re
 from sentence_transformers import SentenceTransformer
+from transformers import AutoTokenizer, AutoModel
 from transformers import AutoTokenizer, AutoModel
 from nltk.tokenize import word_tokenize
 from nltk.corpus import wordnet
@@ -25,6 +27,7 @@
 from llm_clients import OpenAILLMClient
 from constants import (
     LLM_TEMPERATURE, LLM_MAX_TOKENS, LLMWARE_EMBEDDING_MODEL, 
+    LLM_TEMPERATURE, LLM_MAX_TOKENS, LLMWARE_EMBEDDING_MODEL, 
     LOG_FORMAT, LOG_DATE_FORMAT, LOG_FILE_PREFIX, LOG_DIR,
     SQL_EXTRACTION_PATTERNS,
     VECTOR_DIMENSION,
@@ -33,10 +36,13 @@
 
 HUGGINGFACE_TOKEN = os.getenv("HUGGINGFACE_TOKEN")
 
+HUGGINGFACE_TOKEN = os.getenv("HUGGINGFACE_TOKEN")
+
 # Configure logging before importing models
 logging.basicConfig(level=config.get_logging_level_by_module('models'))
 
 # Now import the model
+from llmware.models import GGUFGenerativeModel, HFEmbeddingModel, ModelCatalog
 from llmware.models import GGUFGenerativeModel, HFEmbeddingModel, ModelCatalog
 
 # Download required NLTK data
@@ -188,13 +194,8 @@
         hf_tokenizer = AutoTokenizer.from_pretrained(LLMWARE_EMBEDDING_MODEL)
         hf_model = AutoModel.from_pretrained(LLMWARE_EMBEDDING_MODEL)
         self.embedding_model = HFEmbeddingModel(
-<<<<<<< HEAD
             model=hf_model,
             tokenizer=hf_tokenizer,
-=======
-            model=hf_model, 
-            tokenizer=hf_tokenizer, 
->>>>>>> 503b29d6
             model_name=LLMWARE_EMBEDDING_MODEL
         )
         self.term_patterns = self._compile_term_patterns()
@@ -231,7 +232,6 @@
         if len(embedding.shape) == 2:
             embedding = embedding[0]  # Take the first vector if it's a batch
         embedding = embedding.flatten().tolist()  # Convert to list of floats
-<<<<<<< HEAD
 
         tokens = word_tokenize(query.lower())
 
@@ -240,25 +240,14 @@
         aggregation_type = self._determine_aggregation(tokens)
 
         # Extract main entities (using compiled patterns)
-=======
-        
-        tokens = word_tokenize(query.lower())
-        action_type = self._determine_action_type(tokens)
-        aggregation_type = self._determine_aggregation(tokens)
->>>>>>> 503b29d6
         main_entities = []
         for term, pattern in self.term_patterns.items():
             if pattern.search(query):
                 main_entities.append(term)
-<<<<<<< HEAD
 
         conditions = self._extract_conditions(query, context)
 
         # Determine temporal context if any
-=======
-        
-        conditions = self._extract_conditions(query, context)
->>>>>>> 503b29d6
         temporal_context = self._extract_temporal_context(tokens)
         
         return QueryIntent(
@@ -723,6 +712,10 @@
             if len(query_embedding.shape) == 2:
                 query_embedding = query_embedding[0]  # Take the first vector if it's a batch
             query_embedding = query_embedding.flatten().tolist()  # Convert to list of floats
+            query_embedding = self.semantic_analyzer.embedding_model.embedding(processed_query)
+            if len(query_embedding.shape) == 2:
+                query_embedding = query_embedding[0]  # Take the first vector if it's a batch
+            query_embedding = query_embedding.flatten().tolist()  # Convert to list of floats
             similar_terms = await self.vector_manager.find_similar_terms(query_embedding)
             
             if similar_terms:
@@ -742,6 +735,7 @@
             # Generate SQL
             logger.debug("Preparing LLM prompt...")
             prompt = self._prepare_llm_prompt(processed_query, query_intent, similar_terms)
+            logger.debug(f"LLM prompt: {prompt}")
             logger.debug(f"LLM prompt: {prompt}")
             logger.debug("Generating SQL using LLM...")
             llm_request = LLMRequest(
@@ -912,6 +906,7 @@
         3. Follows standard SQL best practices
         4. Includes appropriate JOIN conditions if multiple tables are needed
         5. Use the least number of joins and conditions to achieve the desired result
+        5. Use the least number of joins and conditions to achieve the desired result
         
         SQL Query:
         """
@@ -1030,6 +1025,9 @@
         hf_tokenizer = AutoTokenizer.from_pretrained(LLMWARE_EMBEDDING_MODEL)
         hf_model = AutoModel.from_pretrained(LLMWARE_EMBEDDING_MODEL)
         model = HFEmbeddingModel(model=hf_model, tokenizer=hf_tokenizer, model_name=LLMWARE_EMBEDDING_MODEL)
+        hf_tokenizer = AutoTokenizer.from_pretrained(LLMWARE_EMBEDDING_MODEL)
+        hf_model = AutoModel.from_pretrained(LLMWARE_EMBEDDING_MODEL)
+        model = HFEmbeddingModel(model=hf_model, tokenizer=hf_tokenizer, model_name=LLMWARE_EMBEDDING_MODEL)
         
         for term in domain_terms:
             description = term['description']
@@ -1037,6 +1035,19 @@
                 description += f" (Also known as: {', '.join(term['synonyms'])})"
             
             text_to_embed = f"{term['term']} - {description}"
+            
+            # Get embedding and properly format it
+            embedding = model.embedding(text_to_embed)
+            
+            # Convert the embedding to the correct format
+            # If embedding is a 2D array with shape (1, dimension)
+            if len(embedding.shape) == 2:
+                embedding = embedding[0]  # Take the first (and only) vector
+            
+            # Convert to list of floats
+            embedding_list = embedding.flatten().tolist()
+            
+            # Create metadata
             
             # Get embedding and properly format it
             embedding = model.embedding(text_to_embed)
@@ -1064,12 +1075,15 @@
                 metadata['value'] = term['value']
             
             # Create vector data with properly formatted embedding
+            # Create vector data with properly formatted embedding
             vector_data.append(VectorData(
                 id=f"term_{term['term'].replace(' ', '_')}",
                 vector=embedding_list,  # Use the properly formatted embedding
+                vector=embedding_list,  # Use the properly formatted embedding
                 metadata=metadata
             ))
             
+            logger.debug(f"Created vector data for term: {term['term']} with embedding dimension {len(embedding_list)}")
             logger.debug(f"Created vector data for term: {term['term']} with embedding dimension {len(embedding_list)}")
         
         # Store vectors in database
@@ -1136,31 +1150,19 @@
             "Find customers except those with high risk",
             "List customers with a payment history of less than 1 year",
             "Show payments that are overdue by more than 2 months?",
-<<<<<<< HEAD
-
-=======
-       
->>>>>>> 503b29d6
+
             '''Can you please show me a detailed analysis of all customers who have a credit score 
             above 700 and have made at least 3 payments on time but also had exactly one late 
             payment in the past year, and sort them by their risk rating in descending order 
             while also calculating their average payment amount?'''
         ]
-<<<<<<< HEAD
-
-=======
-        
->>>>>>> 503b29d6
+
         for query in queries:
             logger.info(f"Processing query: {query}")
             sql, analysis = await translator.translate_to_sql(query)
             logger.info(f"Generated SQL: {sql}")
             logger.debug(f"Analysis: {analysis}")
-<<<<<<< HEAD
-
-=======
-            
->>>>>>> 503b29d6
+
             print(f"Generated SQL for query '{query}': {sql}")
             print(f"Analysis: {analysis}")
             print("\n\n\n\n\n")

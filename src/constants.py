--- conflicted
+++ resolved
@@ -3,13 +3,8 @@
 VECTOR_DIMENSION = 768  # dimension for llmware embedding model
 VECTOR_METRIC = "cosine"
 VECTOR_SIMILARITY_THRESHOLD = 0.2
-<<<<<<< HEAD
 LLMWARE_LLM_MODEL = "llmware/slim-sql-1b-v0"  
 #LLMWARE_LLM_MODEL = "llmware/dragon-mistral-7b-v0"   
-=======
-#LLMWARE_LLM_MODEL = "llmware/slim-sql-1b-v0"  clearcl
-LLMWARE_LLM_MODEL = "llmware/dragon-mistral-7b-v0"   
->>>>>>> 503b29d6
 LLMWARE_EMBEDDING_MODEL = "llmware/industry-bert-loans"   
 # LLM Constants
 LLM_TEMPERATURE = 0.0  # GGUF models don't use temperature
@@ -47,5 +42,7 @@
 
 LLMWARE_LIBRARY = "textsql"   
 
+LLMWARE_LIBRARY = "textsql"   
+
 # ChromaDB Constants
 CHROMA_PERSIST_DIR = "chroma_db" 